--- conflicted
+++ resolved
@@ -1,32 +1,17 @@
 import { useState, useCallback, useEffect } from "react";
 import { invoke } from "@tauri-apps/api/core";
 import { DateNavigationBar } from "./components/DateNavigationBar";
-<<<<<<< HEAD
 import { useTheme } from "./hooks/useTheme";
-=======
->>>>>>> b5e24a04
 import NodeSpaceEditor, { BaseNode, TextNode, DateNode, NodeSpaceCallbacks } from "nodespace-core-ui";
 import "nodespace-core-ui/dist/nodeSpace.css";
 import "./App.css";
 
 function App() {
-<<<<<<< HEAD
   const { currentTheme, toggleTheme } = useTheme();
-=======
->>>>>>> b5e24a04
   const [selectedDate, setSelectedDate] = useState(new Date());
   const [nodes, setNodes] = useState<BaseNode[]>([]);
   const [focusedNodeId, setFocusedNodeId] = useState<string | null>(null);
   const [collapsedNodes, setCollapsedNodes] = useState<Set<string>>(new Set());
-
-<<<<<<< HEAD
-=======
-  // Load today's content on app launch
-  useEffect(() => {
-    handleDateChange(new Date());
-  }, [handleDateChange]);
-
->>>>>>> b5e24a04
   const handleDateChange = useCallback(async (date: Date) => {
     setSelectedDate(date);
     
@@ -67,14 +52,10 @@
     }
   }, []);
 
-<<<<<<< HEAD
   // Load today's content on app launch
   useEffect(() => {
     handleDateChange(new Date());
   }, [handleDateChange]);
-
-=======
->>>>>>> b5e24a04
   const handleNodesChange = useCallback(async (newNodes: BaseNode[]) => {
     setNodes(newNodes);
     
@@ -135,7 +116,6 @@
       />
       
       <div className="editor-header">
-<<<<<<< HEAD
         <div className="header-content">
           <div>
             <h1>NodeSpace Journal</h1>
@@ -149,10 +129,6 @@
             {currentTheme === 'dark' ? '☀️' : '🌙'}
           </button>
         </div>
-=======
-        <h1>NodeSpace Journal</h1>
-        <p>Currently viewing: {selectedDate.toDateString()}</p>
->>>>>>> b5e24a04
       </div>
       
       <div className="editor-container">
